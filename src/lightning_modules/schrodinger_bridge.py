--- conflicted
+++ resolved
@@ -101,26 +101,11 @@
         if self.has_converged():
             if not self.hparams.training_backward: 
                 self.DSB_iteration += 1
-<<<<<<< HEAD
-            
-=======
-
-                # resetting the learning rate
-                for optimizer in self.optimizers():
-                    for pg in optimizer.param_groups:
-                        pg['lr'] = self.hparams.lr
-
-                # resetting the learning rate scheduler
-                # only works for ReduceLROnPlateau
-                for scheduler in self.lr_schedulers():
-                    scheduler.num_bad_epochs = 0
-                
->>>>>>> 504f2827
+            
             self.hparams.training_backward = not self.hparams.training_backward
             self.trainer.datamodule.hparams.training_backward = self.hparams.training_backward
             self.val_losses = []
             
-<<<<<<< HEAD
             # decreasing the learning rate
             # since each network is a refined version of the prior
             # we decrease the learning rate
@@ -134,9 +119,21 @@
             # only works for ReduceLROnPlateau
             for scheduler in self.lr_schedulers():
                 scheduler.num_bad_epochs = 0
-            
-=======
->>>>>>> 504f2827
+
+                # resetting the learning rate
+                for optimizer in self.optimizers():
+                    for pg in optimizer.param_groups:
+                        pg['lr'] = self.hparams.lr
+
+                # resetting the learning rate scheduler
+                # only works for ReduceLROnPlateau
+                for scheduler in self.lr_schedulers():
+                    scheduler.num_bad_epochs = 0
+                
+            self.hparams.training_backward = not self.hparams.training_backward
+            self.trainer.datamodule.hparams.training_backward = self.hparams.training_backward
+            self.val_losses = []
+            
             return -1
     
     def k_to_tensor(self, k : int, size : Tuple[int]) -> Tensor:
